--- conflicted
+++ resolved
@@ -323,11 +323,8 @@
 
     #[emitter]
     pub fn emit_num_lit(&mut self, num: &Number) -> Result {
-<<<<<<< HEAD
         self.emit_leading_comments_of_pos(num.span().lo())?;
 
-=======
->>>>>>> 43d633b4
         // Handle infinity
         if num.value.is_infinite() {
             if num.value.is_sign_negative() {
@@ -838,11 +835,8 @@
 
     #[emitter]
     pub fn emit_unary_expr(&mut self, node: &UnaryExpr) -> Result {
-<<<<<<< HEAD
-        self.emit_leading_comments_of_pos(node.span().lo())?;
-
-=======
->>>>>>> 43d633b4
+        self.emit_leading_comments_of_pos(node.span().lo())?;
+
         let need_formatting_space = match node.op {
             op!("typeof") | op!("void") | op!("delete") => {
                 keyword!(node.op.as_str());
